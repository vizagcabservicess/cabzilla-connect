export interface Location {
  id: string;
  name: string;
  address: string;
  city: string;
  state: string;
  lat: number;
  lng: number;
<<<<<<< HEAD
  city: string;
  state: string;
  type: 'airport' | 'train_station' | 'bus_station' | 'hotel' | 'landmark' | 'other';
  popularityScore: number;
  isInVizag?: boolean;
=======
  type: 'airport' | 'train_station' | 'bus_station' | 'hotel' | 'landmark' | 'other';
  popularityScore: number;
  isInVizag?: boolean;
  isPickupLocation?: boolean;
  isDropLocation?: boolean;
>>>>>>> e5ad29b3
  placeId?: string;
  isPickupLocation?: boolean;
  isDropLocation?: boolean;
}

export interface LocationData {
  locations: Location[];
}<|MERGE_RESOLUTION|>--- conflicted
+++ resolved
@@ -6,19 +6,9 @@
   state: string;
   lat: number;
   lng: number;
-<<<<<<< HEAD
-  city: string;
-  state: string;
   type: 'airport' | 'train_station' | 'bus_station' | 'hotel' | 'landmark' | 'other';
   popularityScore: number;
   isInVizag?: boolean;
-=======
-  type: 'airport' | 'train_station' | 'bus_station' | 'hotel' | 'landmark' | 'other';
-  popularityScore: number;
-  isInVizag?: boolean;
-  isPickupLocation?: boolean;
-  isDropLocation?: boolean;
->>>>>>> e5ad29b3
   placeId?: string;
   isPickupLocation?: boolean;
   isDropLocation?: boolean;
