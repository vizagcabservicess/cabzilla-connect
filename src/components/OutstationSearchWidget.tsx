--- conflicted
+++ resolved
@@ -30,99 +30,62 @@
   const [pickupDate, setPickupDate] = useState<Date>(new Date());
 
   useEffect(() => {
-<<<<<<< HEAD
-    const initialPickupLocation: Location | null = initialPickup
-      ? {
-          id: 'initial-pickup',
-=======
     if (initialPickup) {
-      const pickupLoc: Location = {
-        id: 'vizag_initial',
+      setPickupLocation({
+        id: `pickup-${Date.now()}`,
         name: initialPickup,
         address: initialPickup,
-        city: 'Visakhapatnam',
-        state: 'Andhra Pradesh',
+        city: "Visakhapatnam",
+        state: "Andhra Pradesh",
         lat: 17.6868,
         lng: 83.2185,
-        type: 'landmark',
-        popularityScore: 90,
-        isInVizag: true
-      };
-      setPickupLocation(pickupLoc);
+        isInVizag: true,
+        type: 'other',
+        popularityScore: 0
+      });
     }
     
     if (initialDrop) {
-      const dropLoc: Location = {
-        id: 'drop_initial',
+      setDropLocation({
+        id: `drop-${Date.now()}`,
         name: initialDrop,
         address: initialDrop,
-        city: initialDrop,
-        state: 'Andhra Pradesh',
+        city: initialDrop, // Assuming drop location can be a city
+        state: "Andhra Pradesh",
         lat: 17.9784,
         lng: 82.9344,
-        type: 'landmark',
-        popularityScore: 85,
-        isInVizag: false
-      };
-      setDropLocation(dropLoc);
+        isInVizag: false,
+        type: 'other',
+        popularityScore: 0
+      });
     }
 
     // Auto-trigger search if both locations are prefilled
     if (initialPickup && initialDrop && onSearch) {
       const searchData = {
         pickupLocation: {
-          id: 'vizag_auto',
->>>>>>> e5ad29b3
+          id: `pickup-search-${Date.now()}`,
           name: initialPickup,
           address: initialPickup,
           city: 'Visakhapatnam',
           state: 'Andhra Pradesh',
           lat: 17.6868,
           lng: 83.2185,
-<<<<<<< HEAD
           isInVizag: true,
-          city: 'Visakhapatnam',
-          state: 'Andhra Pradesh',
-          type: 'other',
-          popularityScore: 50,
-        }
-      : null;
-
-    const initialDropLocation: Location | null = initialDrop
-      ? {
-          id: 'initial-drop',
-=======
-          type: 'landmark' as const,
-          popularityScore: 90,
-          isInVizag: true
+          type: 'other' as const,
+          popularityScore: 0,
         },
         dropLocation: {
-          id: 'drop_auto',
->>>>>>> e5ad29b3
+          id: `drop-search-${Date.now()}`,
           name: initialDrop,
           address: initialDrop,
           city: initialDrop,
           state: 'Andhra Pradesh',
           lat: 17.9784,
           lng: 82.9344,
-<<<<<<< HEAD
           isInVizag: false,
-          city: 'Unknown',
-          state: 'Unknown',
-          type: 'other',
-          popularityScore: 50,
-        }
-      : null;
-
-    setPickupLocation(initialPickupLocation);
-    setDropLocation(initialDropLocation);
-    setPickupInputValue(initialPickup || '');
-    setDropInputValue(initialDrop || '');
-  }, [initialPickup, initialDrop]);
-=======
-          type: 'landmark' as const,
-          popularityScore: 85,
-          isInVizag: false
+          type: 'other' as const,
+          popularityScore: 0,
         },
         pickupDate: new Date(),
         tripType: 'outstation',
@@ -134,7 +97,6 @@
       }, 100);
     }
   }, [initialPickup, initialDrop, onSearch]);
->>>>>>> e5ad29b3
 
   const handleSearch = () => {
     if (onSearch && pickupLocation && dropLocation) {
@@ -187,11 +149,7 @@
             </label>
             <DateTimePicker
               date={pickupDate}
-<<<<<<< HEAD
               onDateChange={setPickupDate}
-=======
-              setDate={setPickupDate}
->>>>>>> e5ad29b3
             />
           </div>
         </div>
