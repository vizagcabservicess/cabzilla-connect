--- conflicted
+++ resolved
@@ -1,8 +1,8 @@
-<<<<<<< HEAD
+
 import axios from 'axios';
-import { apiBaseUrl } from '@/config/api';
+import { getApiUrl } from '@/config/api';
 
-const AUTH_API_URL = `${apiBaseUrl}/api/auth`;
+const AUTH_API_URL = getApiUrl('/api/auth');
 
 export interface User {
   id: number;
@@ -26,10 +26,9 @@
 }
 
 export interface AuthResponse {
-  status: 'success' | 'error';
-  message: string;
-  token?: string;
-  user?: User;
+  success: boolean;
+  user: User;
+  token: string;
 }
 
 class AuthAPI {
@@ -39,18 +38,16 @@
     this.token = localStorage.getItem('auth_token');
   }
 
-  isAuthenticated(): boolean {
-    return !!this.token;
-  }
-
   async login(credentials: LoginRequest): Promise<AuthResponse> {
     try {
       const response = await axios.post(`${AUTH_API_URL}/login.php`, credentials);
-      if (response.data.status === 'success') {
+      
+      if (response.data.success) {
         this.token = response.data.token;
         localStorage.setItem('auth_token', this.token);
         localStorage.setItem('user', JSON.stringify(response.data.user));
       }
+      
       return response.data;
     } catch (error) {
       console.error('Login error:', error);
@@ -58,7 +55,7 @@
     }
   }
 
-  async register(userData: RegisterRequest): Promise<AuthResponse> {
+  async register(userData: RegisterRequest): Promise<{ success: boolean; message: string }> {
     try {
       const response = await axios.post(`${AUTH_API_URL}/register.php`, userData);
       return response.data;
@@ -68,27 +65,13 @@
     }
   }
 
-  async getCurrentUser(): Promise<User | null> {
-    try {
-      const response = await axios.get(`${AUTH_API_URL}/me.php`, {
-        headers: { Authorization: `Bearer ${this.token}` }
-      });
-      if (response.data.status === 'success') {
-        localStorage.setItem('user', JSON.stringify(response.data.user));
-        return response.data.user;
-      }
-      return null;
-    } catch (error) {
-      console.error('Error getting current user:', error);
-      return null;
-    }
-  }
-
   async logout(): Promise<void> {
     try {
-      await axios.post(`${AUTH_API_URL}/logout.php`, {}, {
-        headers: { Authorization: `Bearer ${this.token}` }
-      });
+      if (this.token) {
+        await axios.post(`${AUTH_API_URL}/logout.php`, {}, {
+          headers: { Authorization: `Bearer ${this.token}` }
+        });
+      }
     } catch (error) {
       console.error('Logout error:', error);
     } finally {
@@ -96,6 +79,31 @@
       localStorage.removeItem('auth_token');
       localStorage.removeItem('user');
     }
+  }
+
+  async getCurrentUser(): Promise<User | null> {
+    try {
+      if (!this.token) return null;
+      
+      const response = await axios.get(`${AUTH_API_URL}/me.php`, {
+        headers: { Authorization: `Bearer ${this.token}` }
+      });
+      
+      if (response.data.success) {
+        localStorage.setItem('user', JSON.stringify(response.data.user));
+        return response.data.user;
+      }
+      
+      return null;
+    } catch (error) {
+      console.error('Get current user error:', error);
+      this.logout();
+      return null;
+    }
+  }
+
+  isAuthenticated(): boolean {
+    return !!this.token;
   }
 
   isAdmin(): boolean {
@@ -120,34 +128,4 @@
   getToken(): string | null {
     return this.token;
   }
-}
-
-export const authAPI = new AuthAPI();
-=======
-
-export const authAPI = {
-  login: async (email: string, password: string) => {
-    // Mock implementation for now
-    return Promise.resolve({ 
-      user: { id: 1, name: 'User', email, role: 'admin' }, 
-      token: 'mock-token' 
-    });
-  },
-  
-  signup: async (name: string, email: string, password: string, phone?: string) => {
-    // Mock implementation for now
-    return Promise.resolve({ 
-      user: { id: 1, name, email, phone, role: 'user' }, 
-      token: 'mock-token' 
-    });
-  },
-  
-  register: async (userData: any) => {
-    // Mock implementation for now
-    return Promise.resolve({ 
-      user: { id: 1, name: userData.name, email: userData.email, role: 'user' }, 
-      token: 'mock-token' 
-    });
-  }
-};
->>>>>>> 52f43775
+};