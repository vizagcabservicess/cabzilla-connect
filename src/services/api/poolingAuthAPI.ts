--- conflicted
+++ resolved
@@ -2,35 +2,20 @@
 import { getApiUrl } from '@/config/api';
 import { PoolingUser, PoolingLoginRequest, PoolingRegisterRequest, PoolingAuthResponse } from '@/types/poolingAuth';
 
-<<<<<<< HEAD
 const POOLING_AUTH_API_URL = getApiUrl('/api/pooling');
-=======
-const POOLING_AUTH_API_URL = getApiUrl('/api/pooling/auth');
 const TOKEN_KEY = 'pooling_auth_token';
 const USER_KEY = 'pooling_user';
->>>>>>> cf2a46c0
 
 export const poolingAuthAPI = {
   // Login
   login: async (loginData: PoolingLoginRequest): Promise<PoolingAuthResponse> => {
     try {
       const response = await axios.post(`${POOLING_AUTH_API_URL}/login.php`, loginData);
-      
-<<<<<<< HEAD
-      if (response.data.status === 'success' || response.data.success) {
-        this.token = response.data.token;
-        localStorage.setItem('pooling_auth_token', this.token);
-        localStorage.setItem('pooling_user', JSON.stringify(response.data.user));
-=======
-      if (response.data.success && response.data.token) {
+      if ((response.data.status === 'success' || response.data.success) && response.data.token) {
         localStorage.setItem(TOKEN_KEY, response.data.token);
         localStorage.setItem(USER_KEY, JSON.stringify(response.data.user));
-        
-        // Set default Authorization header
         axios.defaults.headers.common['Authorization'] = `Bearer ${response.data.token}`;
->>>>>>> cf2a46c0
       }
-      
       return response.data;
     } catch (error) {
       console.error('Pooling login error:', error);
@@ -38,23 +23,15 @@
     }
   },
 
-<<<<<<< HEAD
-  async register(userData: PoolingRegisterRequest): Promise<PoolingAuthResponse> {
-=======
   // Register
   register: async (registerData: PoolingRegisterRequest): Promise<PoolingAuthResponse> => {
->>>>>>> cf2a46c0
     try {
       const response = await axios.post(`${POOLING_AUTH_API_URL}/register.php`, registerData);
-      
-      if (response.data.success && response.data.token) {
+      if ((response.data.status === 'success' || response.data.success) && response.data.token) {
         localStorage.setItem(TOKEN_KEY, response.data.token);
         localStorage.setItem(USER_KEY, JSON.stringify(response.data.user));
-        
-        // Set default Authorization header
         axios.defaults.headers.common['Authorization'] = `Bearer ${response.data.token}`;
       }
-      
       return response.data;
     } catch (error) {
       console.error('Pooling register error:', error);
@@ -83,20 +60,17 @@
     try {
       const token = localStorage.getItem(TOKEN_KEY);
       if (!token) return null;
-
       const response = await axios.get(`${POOLING_AUTH_API_URL}/me.php`, {
         headers: { Authorization: `Bearer ${token}` }
       });
-
       if (response.data.user) {
         localStorage.setItem(USER_KEY, JSON.stringify(response.data.user));
         return response.data.user;
       }
-
       return null;
     } catch (error) {
       console.error('Get current user error:', error);
-      this.logout();
+      poolingAuthAPI.logout();
       return null;
     }
   },
